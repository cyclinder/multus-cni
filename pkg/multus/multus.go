--- conflicted
+++ resolved
@@ -876,13 +876,8 @@
 	}
 
 	// unset the network status annotation in apiserver, only in case Multus as kubeconfig
-<<<<<<< HEAD
 	if kubeClient != nil {
-		if netnsfound {
-=======
-	if in.Kubeconfig != "" {
 		if !skipStatusUpdate {
->>>>>>> 8bbb594d
 			if !types.CheckSystemNamespaces(string(k8sArgs.K8S_POD_NAMESPACE), in.SystemNamespaces) {
 				err := k8s.SetNetworkStatus(kubeClient, k8sArgs, nil, in)
 				if err != nil {
