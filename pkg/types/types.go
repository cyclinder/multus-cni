--- conflicted
+++ resolved
@@ -37,31 +37,19 @@
 	CNIDir  string `json:"cniDir"`
 	BinDir  string `json:"binDir"`
 	// RawDelegates is private to the NetConf class; use Delegates instead
-<<<<<<< HEAD
 	RawDelegates []map[string]interface{} `json:"delegates"`
 	// These parameters are exclusive in one config file:
 	//  - Delegates (directly add delegate CNI config into multus CNI config)
 	//  - ClusterNetwork+DefaultNetworks  (add CNI config through CRD, directory or file)
-	Delegates       []*DelegateNetConf `json:"-"`
-	ClusterNetwork  string             `json:"clusterNetwork"`
-	DefaultNetworks []string           `json:"defaultNetworks"`
-	Kubeconfig      string             `json:"kubeconfig"`
-	LogFile         string             `json:"logFile"`
-	LogLevel        string             `json:"logLevel"`
-	LogToStderr     bool               `json:"logToStderr,omitempty"`
-	RuntimeConfig   *RuntimeConfig     `json:"runtimeConfig,omitempty"`
-=======
-	RawDelegates    []map[string]interface{} `json:"delegates"`
-	Delegates       []*DelegateNetConf       `json:"-"`
-	Kubeconfig      string                   `json:"kubeconfig"`
-	ClusterNetwork  string                   `json:"clusterNetwork"`
-	DefaultNetworks []string                 `json:"defaultNetworks"`
-	LogFile         string                   `json:"logFile"`
-	LogLevel        string                   `json:"logLevel"`
-	LogToStderr     bool                     `json:"logToStderr,omitempty"`
-	LogOptions      *logging.LogOptions      `json:"logOptions,omitempty"`
-	RuntimeConfig   *RuntimeConfig           `json:"runtimeConfig,omitempty"`
->>>>>>> 6bcb6bf4
+	Delegates       []*DelegateNetConf  `json:"-"`
+	ClusterNetwork  string              `json:"clusterNetwork"`
+	DefaultNetworks []string            `json:"defaultNetworks"`
+	Kubeconfig      string              `json:"kubeconfig"`
+	LogFile         string              `json:"logFile"`
+	LogLevel        string              `json:"logLevel"`
+	LogToStderr     bool                `json:"logToStderr,omitempty"`
+	LogOptions      *logging.LogOptions `json:"logOptions,omitempty"`
+	RuntimeConfig   *RuntimeConfig      `json:"runtimeConfig,omitempty"`
 	// Default network readiness options
 	ReadinessIndicatorFile string `json:"readinessindicatorfile"`
 	// Option to isolate the usage of CR's to the namespace in which a pod resides.
