--- conflicted
+++ resolved
@@ -465,23 +465,16 @@
 	return logging.Errorf(prefix+format, args...)
 }
 
-<<<<<<< HEAD
-func cmdAdd(args *skel.CmdArgs, exec invoke.Exec, kubeClient k8s.KubeClient) (cnitypes.Result, error) {
-=======
 func cmdAdd(args *skel.CmdArgs, exec invoke.Exec, kubeClient *k8s.ClientInfo) (cnitypes.Result, error) {
->>>>>>> 6ccf03e8
 	n, err := types.LoadNetConf(args.StdinData)
 	logging.Debugf("cmdAdd: %v, %v, %v", args, exec, kubeClient)
 	if err != nil {
 		return nil, cmdErr(nil, "error loading netconf: %v", err)
-<<<<<<< HEAD
-=======
 	}
 
 	kubeClient, err = k8s.GetK8sClient(n.Kubeconfig, kubeClient)
 	if err != nil {
 		return nil, cmdErr(nil, "error getting k8s client: %v", err)
->>>>>>> 6ccf03e8
 	}
 
 	k8sArgs, err := k8s.GetK8sArgs(args)
@@ -534,11 +527,7 @@
 				netName = delegate.ConfList.Name
 			}
 			// Ignore errors; DEL must be idempotent anyway
-<<<<<<< HEAD
-			_ = delPlugins(exec, args.IfName, n.Delegates, idx, rt, n.BinDir)
-=======
 			_ = delPlugins(exec, nil, args.IfName, n.Delegates, idx, rt, n.BinDir)
->>>>>>> 6ccf03e8
 			return nil, cmdErr(k8sArgs, "error adding container to network %q: %v", netName, err)
 		}
 
