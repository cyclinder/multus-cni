--- conflicted
+++ resolved
@@ -125,18 +125,7 @@
 	path := filepath.Join(dataDir, containerID)
 	defer os.Remove(path)
 
-<<<<<<< HEAD
-	data, err := ioutil.ReadFile(path)
-	if err != nil {
-		if !os.IsNotExist(err) {
-			return nil, fmt.Errorf("failed to read container data in the path(%q): %v", path, err)
-		}
-	}
-
-	return data, err
-=======
 	return ioutil.ReadFile(path)
->>>>>>> edfb2972
 }
 
 func getifname() (f func() string) {
@@ -532,15 +521,6 @@
 		return err
 	}
 
-<<<<<<< HEAD
-	netconfBytes, err := consumeScratchNetConf(args.ContainerID, in.CNIDir)
-	if err != nil {
-		if os.IsNotExist(err) {
-			// Per spec should ignore error if resources are missing / already removed
-			return nil
-		}
-		return fmt.Errorf("Multus: Err in  reading the delegates: %v", err)
-=======
 	if in.Kubeconfig != "" {
 		podDelegate, r := getK8sNetwork(args, in.Kubeconfig)
 		if r != nil && r.Error() == "nonet" {
@@ -557,7 +537,6 @@
 		if len(podDelegate) != 0 {
 			in.Delegates = podDelegate
 		}
->>>>>>> edfb2972
 	}
 
 	if in.Kubeconfig == "" || nopodnet {
