--- conflicted
+++ resolved
@@ -423,13 +423,6 @@
 		return err
 	}
 
-<<<<<<< HEAD
-	if args.Netns == "" {
-		return nil
-	}
-
-=======
->>>>>>> a4dbe7b1
 	netnsfound := true
 	netns, err := ns.GetNS(args.Netns)
 	if err != nil {
@@ -439,11 +432,7 @@
 		_, ok := err.(ns.NSPathNotExistErr)
 		if ok {
 			netnsfound = false
-<<<<<<< HEAD
-			logging.Debugf("cmdDel: WARNING netns may not exist, netns: %s, err: %s", netns, err)
-=======
 			logging.Debugf("cmdDel: WARNING netns may not exist, netns: %s, err: %s", args.Netns, err)
->>>>>>> a4dbe7b1
 		} else {
 			return fmt.Errorf("failed to open netns %q: %v", netns, err)
 		}
