// Copyright 2009 The Go Authors. All rights reserved.
// Use of this source code is governed by a BSD-style
// license that can be found in the LICENSE file.

// +build 386,darwin

package unix

import (
	"syscall"
)

<<<<<<< HEAD
=======
//sys	sysctl(mib []_C_int, old *byte, oldlen *uintptr, new *byte, newlen uintptr) (err error) = SYS___SYSCTL
>>>>>>> 8c76fd62
//sys   ptrace(request int, pid int, addr uintptr, data uintptr) (err error)

func setTimespec(sec, nsec int64) Timespec {
	return Timespec{Sec: int32(sec), Nsec: int32(nsec)}
}

func setTimeval(sec, usec int64) Timeval {
	return Timeval{Sec: int32(sec), Usec: int32(usec)}
}

//sysnb	gettimeofday(tp *Timeval) (sec int32, usec int32, err error)
func Gettimeofday(tv *Timeval) (err error) {
	// The tv passed to gettimeofday must be non-nil
	// but is otherwise unused. The answers come back
	// in the two registers.
	sec, usec, err := gettimeofday(tv)
	tv.Sec = int32(sec)
	tv.Usec = int32(usec)
	return err
}

func SetKevent(k *Kevent_t, fd, mode, flags int) {
	k.Ident = uint32(fd)
	k.Filter = int16(mode)
	k.Flags = uint16(flags)
}

func (iov *Iovec) SetLen(length int) {
	iov.Len = uint32(length)
}

func (msghdr *Msghdr) SetControllen(length int) {
	msghdr.Controllen = uint32(length)
}

func (msghdr *Msghdr) SetIovlen(length int) {
	msghdr.Iovlen = int32(length)
}

<<<<<<< HEAD
=======
func (cmsg *Cmsghdr) SetLen(length int) {
	cmsg.Len = uint32(length)
}

>>>>>>> 8c76fd62
func Syscall9(num, a1, a2, a3, a4, a5, a6, a7, a8, a9 uintptr) (r1, r2 uintptr, err syscall.Errno)

// SYS___SYSCTL is used by syscall_bsd.go for all BSDs, but in modern versions
// of darwin/386 the syscall is called sysctl instead of __sysctl.
const SYS___SYSCTL = SYS_SYSCTL

//sys	Fstat(fd int, stat *Stat_t) (err error) = SYS_FSTAT64
//sys	Fstatat(fd int, path string, stat *Stat_t, flags int) (err error) = SYS_FSTATAT64
//sys	Fstatfs(fd int, stat *Statfs_t) (err error) = SYS_FSTATFS64
//sys	Getdirentries(fd int, buf []byte, basep *uintptr) (n int, err error) = SYS_GETDIRENTRIES64
//sys	getfsstat(buf unsafe.Pointer, size uintptr, flags int) (n int, err error) = SYS_GETFSSTAT64
//sys	Lstat(path string, stat *Stat_t) (err error) = SYS_LSTAT64
//sys	Stat(path string, stat *Stat_t) (err error) = SYS_STAT64
//sys	Statfs(path string, stat *Statfs_t) (err error) = SYS_STATFS64<|MERGE_RESOLUTION|>--- conflicted
+++ resolved
@@ -10,10 +10,7 @@
 	"syscall"
 )
 
-<<<<<<< HEAD
-=======
 //sys	sysctl(mib []_C_int, old *byte, oldlen *uintptr, new *byte, newlen uintptr) (err error) = SYS___SYSCTL
->>>>>>> 8c76fd62
 //sys   ptrace(request int, pid int, addr uintptr, data uintptr) (err error)
 
 func setTimespec(sec, nsec int64) Timespec {
@@ -53,13 +50,10 @@
 	msghdr.Iovlen = int32(length)
 }
 
-<<<<<<< HEAD
-=======
 func (cmsg *Cmsghdr) SetLen(length int) {
 	cmsg.Len = uint32(length)
 }
 
->>>>>>> 8c76fd62
 func Syscall9(num, a1, a2, a3, a4, a5, a6, a7, a8, a9 uintptr) (r1, r2 uintptr, err syscall.Errno)
 
 // SYS___SYSCTL is used by syscall_bsd.go for all BSDs, but in modern versions
