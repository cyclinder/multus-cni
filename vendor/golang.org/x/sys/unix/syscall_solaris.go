// Copyright 2009 The Go Authors. All rights reserved.
// Use of this source code is governed by a BSD-style
// license that can be found in the LICENSE file.

// Solaris system calls.
// This file is compiled as ordinary Go code,
// but it is also input to mksyscall,
// which parses the //sys lines and generates system call stubs.
// Note that sometimes we use a lowercase //sys name and wrap
// it in our own nicer implementation, either here or in
// syscall_solaris.go or syscall_unix.go.

package unix

import (
	"syscall"
	"unsafe"
)

// Implemented in runtime/syscall_solaris.go.
type syscallFunc uintptr

func rawSysvicall6(trap, nargs, a1, a2, a3, a4, a5, a6 uintptr) (r1, r2 uintptr, err syscall.Errno)
func sysvicall6(trap, nargs, a1, a2, a3, a4, a5, a6 uintptr) (r1, r2 uintptr, err syscall.Errno)

// SockaddrDatalink implements the Sockaddr interface for AF_LINK type sockets.
type SockaddrDatalink struct {
	Family uint16
	Index  uint16
	Type   uint8
	Nlen   uint8
	Alen   uint8
	Slen   uint8
	Data   [244]int8
	raw    RawSockaddrDatalink
}

func direntIno(buf []byte) (uint64, bool) {
	return readInt(buf, unsafe.Offsetof(Dirent{}.Ino), unsafe.Sizeof(Dirent{}.Ino))
}

func direntReclen(buf []byte) (uint64, bool) {
	return readInt(buf, unsafe.Offsetof(Dirent{}.Reclen), unsafe.Sizeof(Dirent{}.Reclen))
}

func direntNamlen(buf []byte) (uint64, bool) {
	reclen, ok := direntReclen(buf)
	if !ok {
		return 0, false
	}
	return reclen - uint64(unsafe.Offsetof(Dirent{}.Name)), true
}

//sysnb	pipe(p *[2]_C_int) (n int, err error)

func Pipe(p []int) (err error) {
	if len(p) != 2 {
		return EINVAL
	}
	var pp [2]_C_int
	n, err := pipe(&pp)
	if n != 0 {
		return err
	}
	p[0] = int(pp[0])
	p[1] = int(pp[1])
	return nil
}

func (sa *SockaddrInet4) sockaddr() (unsafe.Pointer, _Socklen, error) {
	if sa.Port < 0 || sa.Port > 0xFFFF {
		return nil, 0, EINVAL
	}
	sa.raw.Family = AF_INET
	p := (*[2]byte)(unsafe.Pointer(&sa.raw.Port))
	p[0] = byte(sa.Port >> 8)
	p[1] = byte(sa.Port)
	for i := 0; i < len(sa.Addr); i++ {
		sa.raw.Addr[i] = sa.Addr[i]
	}
	return unsafe.Pointer(&sa.raw), SizeofSockaddrInet4, nil
}

func (sa *SockaddrInet6) sockaddr() (unsafe.Pointer, _Socklen, error) {
	if sa.Port < 0 || sa.Port > 0xFFFF {
		return nil, 0, EINVAL
	}
	sa.raw.Family = AF_INET6
	p := (*[2]byte)(unsafe.Pointer(&sa.raw.Port))
	p[0] = byte(sa.Port >> 8)
	p[1] = byte(sa.Port)
	sa.raw.Scope_id = sa.ZoneId
	for i := 0; i < len(sa.Addr); i++ {
		sa.raw.Addr[i] = sa.Addr[i]
	}
	return unsafe.Pointer(&sa.raw), SizeofSockaddrInet6, nil
}

func (sa *SockaddrUnix) sockaddr() (unsafe.Pointer, _Socklen, error) {
	name := sa.Name
	n := len(name)
	if n >= len(sa.raw.Path) {
		return nil, 0, EINVAL
	}
	sa.raw.Family = AF_UNIX
	for i := 0; i < n; i++ {
		sa.raw.Path[i] = int8(name[i])
	}
	// length is family (uint16), name, NUL.
	sl := _Socklen(2)
	if n > 0 {
		sl += _Socklen(n) + 1
	}
	if sa.raw.Path[0] == '@' {
		sa.raw.Path[0] = 0
		// Don't count trailing NUL for abstract address.
		sl--
	}

	return unsafe.Pointer(&sa.raw), sl, nil
}

//sys	getsockname(fd int, rsa *RawSockaddrAny, addrlen *_Socklen) (err error) = libsocket.getsockname

func Getsockname(fd int) (sa Sockaddr, err error) {
	var rsa RawSockaddrAny
	var len _Socklen = SizeofSockaddrAny
	if err = getsockname(fd, &rsa, &len); err != nil {
		return
	}
	return anyToSockaddr(fd, &rsa)
}

// GetsockoptString returns the string value of the socket option opt for the
// socket associated with fd at the given socket level.
func GetsockoptString(fd, level, opt int) (string, error) {
	buf := make([]byte, 256)
	vallen := _Socklen(len(buf))
	err := getsockopt(fd, level, opt, unsafe.Pointer(&buf[0]), &vallen)
	if err != nil {
		return "", err
	}
	return string(buf[:vallen-1]), nil
}

const ImplementsGetwd = true

//sys	Getcwd(buf []byte) (n int, err error)

func Getwd() (wd string, err error) {
	var buf [PathMax]byte
	// Getcwd will return an error if it failed for any reason.
	_, err = Getcwd(buf[0:])
	if err != nil {
		return "", err
	}
	n := clen(buf[:])
	if n < 1 {
		return "", EINVAL
	}
	return string(buf[:n]), nil
}

/*
 * Wrapped
 */

//sysnb	getgroups(ngid int, gid *_Gid_t) (n int, err error)
//sysnb	setgroups(ngid int, gid *_Gid_t) (err error)

func Getgroups() (gids []int, err error) {
	n, err := getgroups(0, nil)
	// Check for error and sanity check group count. Newer versions of
	// Solaris allow up to 1024 (NGROUPS_MAX).
	if n < 0 || n > 1024 {
		if err != nil {
			return nil, err
		}
		return nil, EINVAL
	} else if n == 0 {
		return nil, nil
	}

	a := make([]_Gid_t, n)
	n, err = getgroups(n, &a[0])
	if n == -1 {
		return nil, err
	}
	gids = make([]int, n)
	for i, v := range a[0:n] {
		gids[i] = int(v)
	}
	return
}

func Setgroups(gids []int) (err error) {
	if len(gids) == 0 {
		return setgroups(0, nil)
	}

	a := make([]_Gid_t, len(gids))
	for i, v := range gids {
		a[i] = _Gid_t(v)
	}
	return setgroups(len(a), &a[0])
}

// ReadDirent reads directory entries from fd and writes them into buf.
func ReadDirent(fd int, buf []byte) (n int, err error) {
	// Final argument is (basep *uintptr) and the syscall doesn't take nil.
	// TODO(rsc): Can we use a single global basep for all calls?
	return Getdents(fd, buf, new(uintptr))
}

// Wait status is 7 bits at bottom, either 0 (exited),
// 0x7F (stopped), or a signal number that caused an exit.
// The 0x80 bit is whether there was a core dump.
// An extra number (exit code, signal causing a stop)
// is in the high bits.

type WaitStatus uint32

const (
	mask  = 0x7F
	core  = 0x80
	shift = 8

	exited  = 0
	stopped = 0x7F
)

func (w WaitStatus) Exited() bool { return w&mask == exited }

func (w WaitStatus) ExitStatus() int {
	if w&mask != exited {
		return -1
	}
	return int(w >> shift)
}

func (w WaitStatus) Signaled() bool { return w&mask != stopped && w&mask != 0 }

func (w WaitStatus) Signal() syscall.Signal {
	sig := syscall.Signal(w & mask)
	if sig == stopped || sig == 0 {
		return -1
	}
	return sig
}

func (w WaitStatus) CoreDump() bool { return w.Signaled() && w&core != 0 }

func (w WaitStatus) Stopped() bool { return w&mask == stopped && syscall.Signal(w>>shift) != SIGSTOP }

func (w WaitStatus) Continued() bool { return w&mask == stopped && syscall.Signal(w>>shift) == SIGSTOP }

func (w WaitStatus) StopSignal() syscall.Signal {
	if !w.Stopped() {
		return -1
	}
	return syscall.Signal(w>>shift) & 0xFF
}

func (w WaitStatus) TrapCause() int { return -1 }

//sys	wait4(pid int32, statusp *_C_int, options int, rusage *Rusage) (wpid int32, err error)

func Wait4(pid int, wstatus *WaitStatus, options int, rusage *Rusage) (int, error) {
	var status _C_int
	rpid, err := wait4(int32(pid), &status, options, rusage)
	wpid := int(rpid)
	if wpid == -1 {
		return wpid, err
	}
	if wstatus != nil {
		*wstatus = WaitStatus(status)
	}
	return wpid, nil
}

//sys	gethostname(buf []byte) (n int, err error)

func Gethostname() (name string, err error) {
	var buf [MaxHostNameLen]byte
	n, err := gethostname(buf[:])
	if n != 0 {
		return "", err
	}
	n = clen(buf[:])
	if n < 1 {
		return "", EFAULT
	}
	return string(buf[:n]), nil
}

//sys	utimes(path string, times *[2]Timeval) (err error)

func Utimes(path string, tv []Timeval) (err error) {
	if tv == nil {
		return utimes(path, nil)
	}
	if len(tv) != 2 {
		return EINVAL
	}
	return utimes(path, (*[2]Timeval)(unsafe.Pointer(&tv[0])))
}

//sys	utimensat(fd int, path string, times *[2]Timespec, flag int) (err error)

func UtimesNano(path string, ts []Timespec) error {
	if ts == nil {
		return utimensat(AT_FDCWD, path, nil, 0)
	}
	if len(ts) != 2 {
		return EINVAL
	}
	return utimensat(AT_FDCWD, path, (*[2]Timespec)(unsafe.Pointer(&ts[0])), 0)
}

func UtimesNanoAt(dirfd int, path string, ts []Timespec, flags int) error {
	if ts == nil {
		return utimensat(dirfd, path, nil, flags)
	}
	if len(ts) != 2 {
		return EINVAL
	}
	return utimensat(dirfd, path, (*[2]Timespec)(unsafe.Pointer(&ts[0])), flags)
}

//sys	fcntl(fd int, cmd int, arg int) (val int, err error)

// FcntlInt performs a fcntl syscall on fd with the provided command and argument.
func FcntlInt(fd uintptr, cmd, arg int) (int, error) {
	valptr, _, errno := sysvicall6(uintptr(unsafe.Pointer(&procfcntl)), 3, uintptr(fd), uintptr(cmd), uintptr(arg), 0, 0, 0)
	var err error
	if errno != 0 {
		err = errno
	}
	return int(valptr), err
}

// FcntlFlock performs a fcntl syscall for the F_GETLK, F_SETLK or F_SETLKW command.
func FcntlFlock(fd uintptr, cmd int, lk *Flock_t) error {
	_, _, e1 := sysvicall6(uintptr(unsafe.Pointer(&procfcntl)), 3, uintptr(fd), uintptr(cmd), uintptr(unsafe.Pointer(lk)), 0, 0, 0)
	if e1 != 0 {
		return e1
	}
	return nil
}

//sys	futimesat(fildes int, path *byte, times *[2]Timeval) (err error)

func Futimesat(dirfd int, path string, tv []Timeval) error {
	pathp, err := BytePtrFromString(path)
	if err != nil {
		return err
	}
	if tv == nil {
		return futimesat(dirfd, pathp, nil)
	}
	if len(tv) != 2 {
		return EINVAL
	}
	return futimesat(dirfd, pathp, (*[2]Timeval)(unsafe.Pointer(&tv[0])))
}

// Solaris doesn't have an futimes function because it allows NULL to be
// specified as the path for futimesat. However, Go doesn't like
// NULL-style string interfaces, so this simple wrapper is provided.
func Futimes(fd int, tv []Timeval) error {
	if tv == nil {
		return futimesat(fd, nil, nil)
	}
	if len(tv) != 2 {
		return EINVAL
	}
	return futimesat(fd, nil, (*[2]Timeval)(unsafe.Pointer(&tv[0])))
}

func anyToSockaddr(fd int, rsa *RawSockaddrAny) (Sockaddr, error) {
	switch rsa.Addr.Family {
	case AF_UNIX:
		pp := (*RawSockaddrUnix)(unsafe.Pointer(rsa))
		sa := new(SockaddrUnix)
		// Assume path ends at NUL.
		// This is not technically the Solaris semantics for
		// abstract Unix domain sockets -- they are supposed
		// to be uninterpreted fixed-size binary blobs -- but
		// everyone uses this convention.
		n := 0
		for n < len(pp.Path) && pp.Path[n] != 0 {
			n++
		}
		bytes := (*[10000]byte)(unsafe.Pointer(&pp.Path[0]))[0:n]
		sa.Name = string(bytes)
		return sa, nil

	case AF_INET:
		pp := (*RawSockaddrInet4)(unsafe.Pointer(rsa))
		sa := new(SockaddrInet4)
		p := (*[2]byte)(unsafe.Pointer(&pp.Port))
		sa.Port = int(p[0])<<8 + int(p[1])
		for i := 0; i < len(sa.Addr); i++ {
			sa.Addr[i] = pp.Addr[i]
		}
		return sa, nil

	case AF_INET6:
		pp := (*RawSockaddrInet6)(unsafe.Pointer(rsa))
		sa := new(SockaddrInet6)
		p := (*[2]byte)(unsafe.Pointer(&pp.Port))
		sa.Port = int(p[0])<<8 + int(p[1])
		sa.ZoneId = pp.Scope_id
		for i := 0; i < len(sa.Addr); i++ {
			sa.Addr[i] = pp.Addr[i]
		}
		return sa, nil
	}
	return nil, EAFNOSUPPORT
}

//sys	accept(s int, rsa *RawSockaddrAny, addrlen *_Socklen) (fd int, err error) = libsocket.accept

func Accept(fd int) (nfd int, sa Sockaddr, err error) {
	var rsa RawSockaddrAny
	var len _Socklen = SizeofSockaddrAny
	nfd, err = accept(fd, &rsa, &len)
	if nfd == -1 {
		return
	}
	sa, err = anyToSockaddr(fd, &rsa)
	if err != nil {
		Close(nfd)
		nfd = 0
	}
	return
}

//sys	recvmsg(s int, msg *Msghdr, flags int) (n int, err error) = libsocket.__xnet_recvmsg

func Recvmsg(fd int, p, oob []byte, flags int) (n, oobn int, recvflags int, from Sockaddr, err error) {
	var msg Msghdr
	var rsa RawSockaddrAny
	msg.Name = (*byte)(unsafe.Pointer(&rsa))
	msg.Namelen = uint32(SizeofSockaddrAny)
	var iov Iovec
	if len(p) > 0 {
		iov.Base = (*int8)(unsafe.Pointer(&p[0]))
		iov.SetLen(len(p))
	}
	var dummy int8
	if len(oob) > 0 {
		// receive at least one normal byte
		if len(p) == 0 {
			iov.Base = &dummy
			iov.SetLen(1)
		}
		msg.Accrightslen = int32(len(oob))
	}
	msg.Iov = &iov
	msg.Iovlen = 1
	if n, err = recvmsg(fd, &msg, flags); n == -1 {
		return
	}
	oobn = int(msg.Accrightslen)
	// source address is only specified if the socket is unconnected
	if rsa.Addr.Family != AF_UNSPEC {
		from, err = anyToSockaddr(fd, &rsa)
	}
	return
}

func Sendmsg(fd int, p, oob []byte, to Sockaddr, flags int) (err error) {
	_, err = SendmsgN(fd, p, oob, to, flags)
	return
}

//sys	sendmsg(s int, msg *Msghdr, flags int) (n int, err error) = libsocket.__xnet_sendmsg

func SendmsgN(fd int, p, oob []byte, to Sockaddr, flags int) (n int, err error) {
	var ptr unsafe.Pointer
	var salen _Socklen
	if to != nil {
		ptr, salen, err = to.sockaddr()
		if err != nil {
			return 0, err
		}
	}
	var msg Msghdr
	msg.Name = (*byte)(unsafe.Pointer(ptr))
	msg.Namelen = uint32(salen)
	var iov Iovec
	if len(p) > 0 {
		iov.Base = (*int8)(unsafe.Pointer(&p[0]))
		iov.SetLen(len(p))
	}
	var dummy int8
	if len(oob) > 0 {
		// send at least one normal byte
		if len(p) == 0 {
			iov.Base = &dummy
			iov.SetLen(1)
		}
		msg.Accrightslen = int32(len(oob))
	}
	msg.Iov = &iov
	msg.Iovlen = 1
	if n, err = sendmsg(fd, &msg, flags); err != nil {
		return 0, err
	}
	if len(oob) > 0 && len(p) == 0 {
		n = 0
	}
	return n, nil
}

//sys	acct(path *byte) (err error)

func Acct(path string) (err error) {
	if len(path) == 0 {
		// Assume caller wants to disable accounting.
		return acct(nil)
	}

	pathp, err := BytePtrFromString(path)
	if err != nil {
		return err
	}
	return acct(pathp)
}

//sys	__makedev(version int, major uint, minor uint) (val uint64)

func Mkdev(major, minor uint32) uint64 {
	return __makedev(NEWDEV, uint(major), uint(minor))
}

//sys	__major(version int, dev uint64) (val uint)

func Major(dev uint64) uint32 {
	return uint32(__major(NEWDEV, dev))
}

//sys	__minor(version int, dev uint64) (val uint)

func Minor(dev uint64) uint32 {
	return uint32(__minor(NEWDEV, dev))
}

/*
 * Expose the ioctl function
 */

//sys	ioctl(fd int, req uint, arg uintptr) (err error)

<<<<<<< HEAD
func IoctlSetInt(fd int, req uint, value int) (err error) {
	return ioctl(fd, req, uintptr(value))
}

func ioctlSetWinsize(fd int, req uint, value *Winsize) (err error) {
	return ioctl(fd, req, uintptr(unsafe.Pointer(value)))
}

func ioctlSetTermios(fd int, req uint, value *Termios) (err error) {
	return ioctl(fd, req, uintptr(unsafe.Pointer(value)))
}

=======
>>>>>>> 8c76fd62
func IoctlSetTermio(fd int, req uint, value *Termio) (err error) {
	return ioctl(fd, req, uintptr(unsafe.Pointer(value)))
}

func IoctlGetTermio(fd int, req uint) (*Termio, error) {
	var value Termio
	err := ioctl(fd, req, uintptr(unsafe.Pointer(&value)))
	return &value, err
}

//sys   poll(fds *PollFd, nfds int, timeout int) (n int, err error)

func Poll(fds []PollFd, timeout int) (n int, err error) {
	if len(fds) == 0 {
		return poll(nil, 0, timeout)
	}
	return poll(&fds[0], len(fds), timeout)
}

func Sendfile(outfd int, infd int, offset *int64, count int) (written int, err error) {
	if raceenabled {
		raceReleaseMerge(unsafe.Pointer(&ioSync))
	}
	return sendfile(outfd, infd, offset, count)
}

/*
 * Exposed directly
 */
//sys	Access(path string, mode uint32) (err error)
//sys	Adjtime(delta *Timeval, olddelta *Timeval) (err error)
//sys	Chdir(path string) (err error)
//sys	Chmod(path string, mode uint32) (err error)
//sys	Chown(path string, uid int, gid int) (err error)
//sys	Chroot(path string) (err error)
//sys	Close(fd int) (err error)
//sys	Creat(path string, mode uint32) (fd int, err error)
//sys	Dup(fd int) (nfd int, err error)
//sys	Dup2(oldfd int, newfd int) (err error)
//sys	Exit(code int)
//sys	Faccessat(dirfd int, path string, mode uint32, flags int) (err error)
//sys	Fchdir(fd int) (err error)
//sys	Fchmod(fd int, mode uint32) (err error)
//sys	Fchmodat(dirfd int, path string, mode uint32, flags int) (err error)
//sys	Fchown(fd int, uid int, gid int) (err error)
//sys	Fchownat(dirfd int, path string, uid int, gid int, flags int) (err error)
//sys	Fdatasync(fd int) (err error)
//sys	Flock(fd int, how int) (err error)
//sys	Fpathconf(fd int, name int) (val int, err error)
//sys	Fstat(fd int, stat *Stat_t) (err error)
//sys	Fstatat(fd int, path string, stat *Stat_t, flags int) (err error)
//sys	Fstatvfs(fd int, vfsstat *Statvfs_t) (err error)
//sys	Getdents(fd int, buf []byte, basep *uintptr) (n int, err error)
//sysnb	Getgid() (gid int)
//sysnb	Getpid() (pid int)
//sysnb	Getpgid(pid int) (pgid int, err error)
//sysnb	Getpgrp() (pgid int, err error)
//sys	Geteuid() (euid int)
//sys	Getegid() (egid int)
//sys	Getppid() (ppid int)
//sys	Getpriority(which int, who int) (n int, err error)
//sysnb	Getrlimit(which int, lim *Rlimit) (err error)
//sysnb	Getrusage(who int, rusage *Rusage) (err error)
//sysnb	Gettimeofday(tv *Timeval) (err error)
//sysnb	Getuid() (uid int)
//sys	Kill(pid int, signum syscall.Signal) (err error)
//sys	Lchown(path string, uid int, gid int) (err error)
//sys	Link(path string, link string) (err error)
//sys	Listen(s int, backlog int) (err error) = libsocket.__xnet_llisten
//sys	Lstat(path string, stat *Stat_t) (err error)
//sys	Madvise(b []byte, advice int) (err error)
//sys	Mkdir(path string, mode uint32) (err error)
//sys	Mkdirat(dirfd int, path string, mode uint32) (err error)
//sys	Mkfifo(path string, mode uint32) (err error)
//sys	Mkfifoat(dirfd int, path string, mode uint32) (err error)
//sys	Mknod(path string, mode uint32, dev int) (err error)
//sys	Mknodat(dirfd int, path string, mode uint32, dev int) (err error)
//sys	Mlock(b []byte) (err error)
//sys	Mlockall(flags int) (err error)
//sys	Mprotect(b []byte, prot int) (err error)
//sys	Msync(b []byte, flags int) (err error)
//sys	Munlock(b []byte) (err error)
//sys	Munlockall() (err error)
//sys	Nanosleep(time *Timespec, leftover *Timespec) (err error)
//sys	Open(path string, mode int, perm uint32) (fd int, err error)
//sys	Openat(dirfd int, path string, flags int, mode uint32) (fd int, err error)
//sys	Pathconf(path string, name int) (val int, err error)
//sys	Pause() (err error)
//sys	Pread(fd int, p []byte, offset int64) (n int, err error)
//sys	Pwrite(fd int, p []byte, offset int64) (n int, err error)
//sys	read(fd int, p []byte) (n int, err error)
//sys	Readlink(path string, buf []byte) (n int, err error)
//sys	Rename(from string, to string) (err error)
//sys	Renameat(olddirfd int, oldpath string, newdirfd int, newpath string) (err error)
//sys	Rmdir(path string) (err error)
//sys	Seek(fd int, offset int64, whence int) (newoffset int64, err error) = lseek
<<<<<<< HEAD
//sys	Select(n int, r *FdSet, w *FdSet, e *FdSet, timeout *Timeval) (err error)
=======
//sys	Select(nfd int, r *FdSet, w *FdSet, e *FdSet, timeout *Timeval) (n int, err error)
>>>>>>> 8c76fd62
//sysnb	Setegid(egid int) (err error)
//sysnb	Seteuid(euid int) (err error)
//sysnb	Setgid(gid int) (err error)
//sys	Sethostname(p []byte) (err error)
//sysnb	Setpgid(pid int, pgid int) (err error)
//sys	Setpriority(which int, who int, prio int) (err error)
//sysnb	Setregid(rgid int, egid int) (err error)
//sysnb	Setreuid(ruid int, euid int) (err error)
//sysnb	Setrlimit(which int, lim *Rlimit) (err error)
//sysnb	Setsid() (pid int, err error)
//sysnb	Setuid(uid int) (err error)
//sys	Shutdown(s int, how int) (err error) = libsocket.shutdown
//sys	Stat(path string, stat *Stat_t) (err error)
//sys	Statvfs(path string, vfsstat *Statvfs_t) (err error)
//sys	Symlink(path string, link string) (err error)
//sys	Sync() (err error)
//sysnb	Times(tms *Tms) (ticks uintptr, err error)
//sys	Truncate(path string, length int64) (err error)
//sys	Fsync(fd int) (err error)
//sys	Ftruncate(fd int, length int64) (err error)
//sys	Umask(mask int) (oldmask int)
//sysnb	Uname(buf *Utsname) (err error)
//sys	Unmount(target string, flags int) (err error) = libc.umount
//sys	Unlink(path string) (err error)
//sys	Unlinkat(dirfd int, path string, flags int) (err error)
//sys	Ustat(dev int, ubuf *Ustat_t) (err error)
//sys	Utime(path string, buf *Utimbuf) (err error)
//sys	bind(s int, addr unsafe.Pointer, addrlen _Socklen) (err error) = libsocket.__xnet_bind
//sys	connect(s int, addr unsafe.Pointer, addrlen _Socklen) (err error) = libsocket.__xnet_connect
//sys	mmap(addr uintptr, length uintptr, prot int, flag int, fd int, pos int64) (ret uintptr, err error)
//sys	munmap(addr uintptr, length uintptr) (err error)
//sys	sendfile(outfd int, infd int, offset *int64, count int) (written int, err error) = libsendfile.sendfile
//sys	sendto(s int, buf []byte, flags int, to unsafe.Pointer, addrlen _Socklen) (err error) = libsocket.__xnet_sendto
//sys	socket(domain int, typ int, proto int) (fd int, err error) = libsocket.__xnet_socket
//sysnb	socketpair(domain int, typ int, proto int, fd *[2]int32) (err error) = libsocket.__xnet_socketpair
//sys	write(fd int, p []byte) (n int, err error)
//sys	getsockopt(s int, level int, name int, val unsafe.Pointer, vallen *_Socklen) (err error) = libsocket.__xnet_getsockopt
//sysnb	getpeername(fd int, rsa *RawSockaddrAny, addrlen *_Socklen) (err error) = libsocket.getpeername
//sys	setsockopt(s int, level int, name int, val unsafe.Pointer, vallen uintptr) (err error) = libsocket.setsockopt
//sys	recvfrom(fd int, p []byte, flags int, from *RawSockaddrAny, fromlen *_Socklen) (n int, err error) = libsocket.recvfrom

func readlen(fd int, buf *byte, nbuf int) (n int, err error) {
	r0, _, e1 := sysvicall6(uintptr(unsafe.Pointer(&procread)), 3, uintptr(fd), uintptr(unsafe.Pointer(buf)), uintptr(nbuf), 0, 0, 0)
	n = int(r0)
	if e1 != 0 {
		err = e1
	}
	return
}

func writelen(fd int, buf *byte, nbuf int) (n int, err error) {
	r0, _, e1 := sysvicall6(uintptr(unsafe.Pointer(&procwrite)), 3, uintptr(fd), uintptr(unsafe.Pointer(buf)), uintptr(nbuf), 0, 0, 0)
	n = int(r0)
	if e1 != 0 {
		err = e1
	}
	return
}

var mapper = &mmapper{
	active: make(map[*byte][]byte),
	mmap:   mmap,
	munmap: munmap,
}

func Mmap(fd int, offset int64, length int, prot int, flags int) (data []byte, err error) {
	return mapper.Mmap(fd, offset, length, prot, flags)
}

func Munmap(b []byte) (err error) {
	return mapper.Munmap(b)
}<|MERGE_RESOLUTION|>--- conflicted
+++ resolved
@@ -553,21 +553,6 @@
 
 //sys	ioctl(fd int, req uint, arg uintptr) (err error)
 
-<<<<<<< HEAD
-func IoctlSetInt(fd int, req uint, value int) (err error) {
-	return ioctl(fd, req, uintptr(value))
-}
-
-func ioctlSetWinsize(fd int, req uint, value *Winsize) (err error) {
-	return ioctl(fd, req, uintptr(unsafe.Pointer(value)))
-}
-
-func ioctlSetTermios(fd int, req uint, value *Termios) (err error) {
-	return ioctl(fd, req, uintptr(unsafe.Pointer(value)))
-}
-
-=======
->>>>>>> 8c76fd62
 func IoctlSetTermio(fd int, req uint, value *Termio) (err error) {
 	return ioctl(fd, req, uintptr(unsafe.Pointer(value)))
 }
@@ -664,11 +649,7 @@
 //sys	Renameat(olddirfd int, oldpath string, newdirfd int, newpath string) (err error)
 //sys	Rmdir(path string) (err error)
 //sys	Seek(fd int, offset int64, whence int) (newoffset int64, err error) = lseek
-<<<<<<< HEAD
-//sys	Select(n int, r *FdSet, w *FdSet, e *FdSet, timeout *Timeval) (err error)
-=======
 //sys	Select(nfd int, r *FdSet, w *FdSet, e *FdSet, timeout *Timeval) (n int, err error)
->>>>>>> 8c76fd62
 //sysnb	Setegid(egid int) (err error)
 //sysnb	Seteuid(euid int) (err error)
 //sysnb	Setgid(gid int) (err error)
