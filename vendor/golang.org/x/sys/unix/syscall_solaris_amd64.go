--- conflicted
+++ resolved
@@ -18,13 +18,10 @@
 	iov.Len = uint64(length)
 }
 
-<<<<<<< HEAD
-=======
 func (msghdr *Msghdr) SetIovlen(length int) {
 	msghdr.Iovlen = int32(length)
 }
 
->>>>>>> 8c76fd62
 func (cmsg *Cmsghdr) SetLen(length int) {
 	cmsg.Len = uint32(length)
 }